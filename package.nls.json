{
    "commentTranslate.displayName": "Comment Translate",
    "commentTranslate.description": "This plugin uses the Google Translate API to translate comments for the VSCode programming language.",
    "commentTranslate.command.select": "Quickly select the last translation area",
    "commentTranslate.command.changeTargetLanguage": "Change translate target language",
    "commentTranslate.command.replaceSelections": "Translate and replace selections",
<<<<<<< HEAD
    "commentTranslate.configuration.targetLanguage": "Translaztion to target language",
    "commentTranslate.configuration.concise": "Concise mode",
=======
    "commentTranslate.configuration.targetLanguage": "Translation to target language",
>>>>>>> 47688074
    "commentTranslate.configuration.MultilineMerge": "Comment Multi-line merge"
}<|MERGE_RESOLUTION|>--- conflicted
+++ resolved
@@ -4,11 +4,7 @@
     "commentTranslate.command.select": "Quickly select the last translation area",
     "commentTranslate.command.changeTargetLanguage": "Change translate target language",
     "commentTranslate.command.replaceSelections": "Translate and replace selections",
-<<<<<<< HEAD
-    "commentTranslate.configuration.targetLanguage": "Translaztion to target language",
     "commentTranslate.configuration.concise": "Concise mode",
-=======
     "commentTranslate.configuration.targetLanguage": "Translation to target language",
->>>>>>> 47688074
     "commentTranslate.configuration.MultilineMerge": "Comment Multi-line merge"
 }